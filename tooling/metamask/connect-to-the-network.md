--- conflicted
+++ resolved
@@ -43,11 +43,7 @@
 | **New RPC URL**        | `https://eth-rpc-tc9.aca-staging.network` |   |
 | **Chain ID**           | 595                                                      |   |
 | **Currency symbol**    | mACA                                                     |   |
-<<<<<<< HEAD
-| **Block Explorer URL** | `https://blockscout.mandala.aca-staging.network`              |   |
-=======
 | **Block Explorer URL** | `https://blockscout.mandala.aca-staging.network/`        |   |
->>>>>>> ad5939f5
 
 ![Mandala TC9 connection details](<../../.gitbook/assets/Screenshot 2022-07-07 at 11.48.11.png>)
 
